import hashlib
<<<<<<< HEAD
import math
=======
import string
import gym
>>>>>>> 954fd1ff
from enum import IntEnum

import gym
import numpy as np
<<<<<<< HEAD
from gym import spaces
from gym.utils import seeding

from gym_minigrid.rendering import (
    downsample,
    fill_coords,
    highlight_img,
    point_in_circle,
    point_in_line,
    point_in_rect,
    point_in_triangle,
    rotate_fn,
)
=======
from gym import error, spaces, utils
from .rendering import *
>>>>>>> 954fd1ff

# Size in pixels of a tile in the full-scale human view
TILE_PIXELS = 32

# Map of color names to RGB values
COLORS = {
<<<<<<< HEAD
    "red": np.array([255, 0, 0]),
    "green": np.array([0, 255, 0]),
    "blue": np.array([0, 0, 255]),
    "purple": np.array([112, 39, 195]),
    "yellow": np.array([255, 255, 0]),
    "grey": np.array([100, 100, 100]),
=======
    'red': np.array([255, 0, 0]),
    'green': np.array([0, 255, 0]),
    'blue': np.array([0, 0, 255]),
    'purple': np.array([112, 39, 195]),
    'yellow': np.array([255, 255, 0]),
    'grey': np.array([100, 100, 100])
>>>>>>> 954fd1ff
}

COLOR_NAMES = sorted(list(COLORS.keys()))

# Used to map colors to integers
<<<<<<< HEAD
COLOR_TO_IDX = {"red": 0, "green": 1, "blue": 2, "purple": 3, "yellow": 4, "grey": 5}
=======
COLOR_TO_IDX = {
    'red': 0,
    'green': 1,
    'blue': 2,
    'purple': 3,
    'yellow': 4,
    'grey': 5
}
>>>>>>> 954fd1ff

IDX_TO_COLOR = dict(zip(COLOR_TO_IDX.values(), COLOR_TO_IDX.keys()))

# Map of object type to integers
OBJECT_TO_IDX = {
<<<<<<< HEAD
    "unseen": 0,
    "empty": 1,
    "wall": 2,
    "floor": 3,
    "door": 4,
    "key": 5,
    "ball": 6,
    "box": 7,
    "goal": 8,
    "lava": 9,
    "agent": 10,
=======
    'unseen': 0,
    'empty': 1,
    'wall': 2,
    'floor': 3,
    'door': 4,
    'key': 5,
    'ball': 6,
    'box': 7,
    'goal': 8,
    'lava': 9,
    'agent': 10,
>>>>>>> 954fd1ff
}

IDX_TO_OBJECT = dict(zip(OBJECT_TO_IDX.values(), OBJECT_TO_IDX.keys()))

# Map of state names to integers
STATE_TO_IDX = {
<<<<<<< HEAD
    "open": 0,
    "closed": 1,
    "locked": 2,
=======
    'open': 0,
    'closed': 1,
    'locked': 2,
>>>>>>> 954fd1ff
}

# Map of agent direction indices to vectors
DIR_TO_VEC = [
    # Pointing right (positive X)
    np.array((1, 0)),
    # Down (positive Y)
    np.array((0, 1)),
    # Pointing left (negative X)
    np.array((-1, 0)),
    # Up (negative Y)
    np.array((0, -1)),
]


class WorldObj:
    """
    Base class for grid world objects
    """

    def __init__(self, type, color):
        assert type in OBJECT_TO_IDX, type
        assert color in COLOR_TO_IDX, color
        self.type = type
        self.color = color
        self.contains = None

        # Initial position of the object
        self.init_pos = None

        # Current position of the object
        self.cur_pos = None

    def can_overlap(self):
        """Can the agent overlap with this?"""
        return False

    def can_pickup(self):
        """Can the agent pick this up?"""
        return False

    def can_contain(self):
        """Can this contain another object?"""
        return False

    def see_behind(self):
        """Can the agent see behind this object?"""
        return True

    def toggle(self, env, pos):
        """Method to trigger/toggle an action this object performs"""
        return False

    def encode(self):
        """Encode the a description of this object as a 3-tuple of integers"""
        return (OBJECT_TO_IDX[self.type], COLOR_TO_IDX[self.color], 0)

    @staticmethod
    def decode(type_idx, color_idx, state):
        """Create an object from a 3-tuple state description"""

        obj_type = IDX_TO_OBJECT[type_idx]
        color = IDX_TO_COLOR[color_idx]

        if obj_type == "empty" or obj_type == "unseen":
            return None

        # State, 0: open, 1: closed, 2: locked
        is_open = state == 0
        is_locked = state == 2

        if obj_type == "wall":
            v = Wall(color)
        elif obj_type == "floor":
            v = Floor(color)
        elif obj_type == "ball":
            v = Ball(color)
        elif obj_type == "key":
            v = Key(color)
        elif obj_type == "box":
            v = Box(color)
        elif obj_type == "door":
            v = Door(color, is_open, is_locked)
        elif obj_type == "goal":
            v = Goal()
        elif obj_type == "lava":
            v = Lava()
        else:
            assert False, "unknown object type in decode '%s'" % obj_type

        return v

    def render(self, r):
        """Draw this object with the given renderer"""
        raise NotImplementedError


class Goal(WorldObj):
    def __init__(self):
        super().__init__("goal", "green")

    def can_overlap(self):
        return True

    def render(self, img):
        fill_coords(img, point_in_rect(0, 1, 0, 1), COLORS[self.color])


class Floor(WorldObj):
    """
    Colored floor tile the agent can walk over
    """

    def __init__(self, color="blue"):
        super().__init__("floor", color)

    def can_overlap(self):
        return True

    def render(self, img):
        # Give the floor a pale color
        color = COLORS[self.color] / 2
        fill_coords(img, point_in_rect(0.031, 1, 0.031, 1), color)


class Lava(WorldObj):
    def __init__(self):
        super().__init__("lava", "red")

    def can_overlap(self):
        return True

    def render(self, img):
        c = (255, 128, 0)

        # Background color
        fill_coords(img, point_in_rect(0, 1, 0, 1), c)

        # Little waves
        for i in range(3):
            ylo = 0.3 + 0.2 * i
            yhi = 0.4 + 0.2 * i
<<<<<<< HEAD
            fill_coords(img, point_in_line(0.1, ylo, 0.3, yhi, r=0.03), (0, 0, 0))
            fill_coords(img, point_in_line(0.3, yhi, 0.5, ylo, r=0.03), (0, 0, 0))
            fill_coords(img, point_in_line(0.5, ylo, 0.7, yhi, r=0.03), (0, 0, 0))
            fill_coords(img, point_in_line(0.7, yhi, 0.9, ylo, r=0.03), (0, 0, 0))
=======
            fill_coords(img, point_in_line(
                0.1, ylo, 0.3, yhi, r=0.03), (0, 0, 0))
            fill_coords(img, point_in_line(
                0.3, yhi, 0.5, ylo, r=0.03), (0, 0, 0))
            fill_coords(img, point_in_line(
                0.5, ylo, 0.7, yhi, r=0.03), (0, 0, 0))
            fill_coords(img, point_in_line(
                0.7, yhi, 0.9, ylo, r=0.03), (0, 0, 0))
>>>>>>> 954fd1ff


class Wall(WorldObj):
    def __init__(self, color="grey"):
        super().__init__("wall", color)

    def see_behind(self):
        return False

    def render(self, img):
        fill_coords(img, point_in_rect(0, 1, 0, 1), COLORS[self.color])


class Door(WorldObj):
    def __init__(self, color, is_open=False, is_locked=False):
        super().__init__("door", color)
        self.is_open = is_open
        self.is_locked = is_locked

    def can_overlap(self):
        """The agent can only walk over this cell when the door is open"""
        return self.is_open

    def see_behind(self):
        return self.is_open

    def toggle(self, env, pos):
        # If the player has the right key to open the door
        if self.is_locked:
            if isinstance(env.carrying, Key) and env.carrying.color == self.color:
                self.is_locked = False
                self.is_open = True
                return True
            return False

        self.is_open = not self.is_open
        return True

    def encode(self):
        """Encode the a description of this object as a 3-tuple of integers"""

        # State, 0: open, 1: closed, 2: locked
        if self.is_open:
            state = 0
        elif self.is_locked:
            state = 2
        elif not self.is_open:
            state = 1

        return (OBJECT_TO_IDX[self.type], COLOR_TO_IDX[self.color], state)

    def render(self, img):
        c = COLORS[self.color]

        if self.is_open:
            fill_coords(img, point_in_rect(0.88, 1.00, 0.00, 1.00), c)
            fill_coords(img, point_in_rect(0.92, 0.96, 0.04, 0.96), (0, 0, 0))
            return

        # Door frame and door
        if self.is_locked:
            fill_coords(img, point_in_rect(0.00, 1.00, 0.00, 1.00), c)
            fill_coords(img, point_in_rect(
                0.06, 0.94, 0.06, 0.94), 0.45 * np.array(c))

            # Draw key slot
            fill_coords(img, point_in_rect(0.52, 0.75, 0.50, 0.56), c)
        else:
            fill_coords(img, point_in_rect(0.00, 1.00, 0.00, 1.00), c)
            fill_coords(img, point_in_rect(0.04, 0.96, 0.04, 0.96), (0, 0, 0))
            fill_coords(img, point_in_rect(0.08, 0.92, 0.08, 0.92), c)
            fill_coords(img, point_in_rect(0.12, 0.88, 0.12, 0.88), (0, 0, 0))

            # Draw door handle
            fill_coords(img, point_in_circle(cx=0.75, cy=0.50, r=0.08), c)


class Key(WorldObj):
    def __init__(self, color="blue"):
        super().__init__("key", color)

    def can_pickup(self):
        return True

    def render(self, img):
        c = COLORS[self.color]

        # Vertical quad
        fill_coords(img, point_in_rect(0.50, 0.63, 0.31, 0.88), c)

        # Teeth
        fill_coords(img, point_in_rect(0.38, 0.50, 0.59, 0.66), c)
        fill_coords(img, point_in_rect(0.38, 0.50, 0.81, 0.88), c)

        # Ring
        fill_coords(img, point_in_circle(cx=0.56, cy=0.28, r=0.190), c)
        fill_coords(img, point_in_circle(cx=0.56, cy=0.28, r=0.064), (0, 0, 0))


class Ball(WorldObj):
    def __init__(self, color="blue"):
        super().__init__("ball", color)

    def can_pickup(self):
        return True

    def render(self, img):
        fill_coords(img, point_in_circle(0.5, 0.5, 0.31), COLORS[self.color])


class Box(WorldObj):
    def __init__(self, color, contains=None):
        super().__init__("box", color)
        self.contains = contains

    def can_pickup(self):
        return True

    def render(self, img):
        c = COLORS[self.color]

        # Outline
        fill_coords(img, point_in_rect(0.12, 0.88, 0.12, 0.88), c)
        fill_coords(img, point_in_rect(0.18, 0.82, 0.18, 0.82), (0, 0, 0))

        # Horizontal slit
        fill_coords(img, point_in_rect(0.16, 0.84, 0.47, 0.53), c)

    def toggle(self, env, pos):
        # Replace the box by its contents
        env.grid.set(*pos, self.contains)
        return True


class Grid:
    """
    Represent a grid and operations on it
    """

    # Static cache of pre-renderer tiles
    tile_cache = {}

    def __init__(self, width, height):
        assert width >= 3
        assert height >= 3

        self.width = width
        self.height = height

        self.grid = [None] * width * height

    def __contains__(self, key):
        if isinstance(key, WorldObj):
            for e in self.grid:
                if e is key:
                    return True
        elif isinstance(key, tuple):
            for e in self.grid:
                if e is None:
                    continue
                if (e.color, e.type) == key:
                    return True
                if key[0] is None and key[1] == e.type:
                    return True
        return False

    def __eq__(self, other):
        grid1 = self.encode()
        grid2 = other.encode()
        return np.array_equal(grid2, grid1)

    def __ne__(self, other):
        return not self == other

    def copy(self):
        from copy import deepcopy

        return deepcopy(self)

    def set(self, i, j, v):
        assert i >= 0 and i < self.width
        assert j >= 0 and j < self.height
        self.grid[j * self.width + i] = v

    def get(self, i, j):
        assert i >= 0 and i < self.width
        assert j >= 0 and j < self.height
        return self.grid[j * self.width + i]

    def horz_wall(self, x, y, length=None, obj_type=Wall):
        if length is None:
            length = self.width - x
        for i in range(0, length):
            self.set(x + i, y, obj_type())

    def vert_wall(self, x, y, length=None, obj_type=Wall):
        if length is None:
            length = self.height - y
        for j in range(0, length):
            self.set(x, y + j, obj_type())

    def wall_rect(self, x, y, w, h):
        self.horz_wall(x, y, w)
        self.horz_wall(x, y + h - 1, w)
        self.vert_wall(x, y, h)
        self.vert_wall(x + w - 1, y, h)

    def rotate_left(self):
        """
        Rotate the grid to the left (counter-clockwise)
        """

        grid = Grid(self.height, self.width)

        for i in range(self.width):
            for j in range(self.height):
                v = self.get(i, j)
                grid.set(j, grid.height - 1 - i, v)

        return grid

    def slice(self, topX, topY, width, height):
        """
        Get a subset of the grid
        """

        grid = Grid(width, height)

        for j in range(0, height):
            for i in range(0, width):
                x = topX + i
                y = topY + j

                if x >= 0 and x < self.width and y >= 0 and y < self.height:
                    v = self.get(x, y)
                else:
                    v = Wall()

                grid.set(i, j, v)

        return grid

    @classmethod
    def render_tile(
        cls, obj, agent_dir=None, highlight=False, tile_size=TILE_PIXELS, subdivs=3
    ):
        """
        Render a tile and cache the result
        """

        # Hash map lookup key for the cache
        key = (agent_dir, highlight, tile_size)
        key = obj.encode() + key if obj else key

        if key in cls.tile_cache:
            return cls.tile_cache[key]

<<<<<<< HEAD
        img = np.zeros(
            shape=(tile_size * subdivs, tile_size * subdivs, 3), dtype=np.uint8
        )
=======
        img = np.zeros(shape=(tile_size * subdivs,
                       tile_size * subdivs, 3), dtype=np.uint8)
>>>>>>> 954fd1ff

        # Draw the grid lines (top and left edges)
        fill_coords(img, point_in_rect(0, 0.031, 0, 1), (100, 100, 100))
        fill_coords(img, point_in_rect(0, 1, 0, 0.031), (100, 100, 100))

        if obj is not None:
            obj.render(img)

        # Overlay the agent on top
        if agent_dir is not None:
            tri_fn = point_in_triangle(
                (0.12, 0.19),
                (0.87, 0.50),
                (0.12, 0.81),
            )

            # Rotate the agent based on its direction
<<<<<<< HEAD
            tri_fn = rotate_fn(tri_fn, cx=0.5, cy=0.5, theta=0.5 * math.pi * agent_dir)
=======
            tri_fn = rotate_fn(tri_fn, cx=0.5, cy=0.5,
                               theta=0.5*math.pi*agent_dir)
>>>>>>> 954fd1ff
            fill_coords(img, tri_fn, (255, 0, 0))

        # Highlight the cell if needed
        if highlight:
            highlight_img(img)

        # Downsample the image to perform supersampling/anti-aliasing
        img = downsample(img, subdivs)

        # Cache the rendered tile
        cls.tile_cache[key] = img

        return img

    def render(self, tile_size, agent_pos=None, agent_dir=None, highlight_mask=None):
        """
        Render this grid at a given scale
        :param r: target renderer object
        :param tile_size: tile size in pixels
        """

        if highlight_mask is None:
            highlight_mask = np.zeros(
                shape=(self.width, self.height), dtype=bool)

        # Compute the total grid size
        width_px = self.width * tile_size
        height_px = self.height * tile_size

        img = np.zeros(shape=(height_px, width_px, 3), dtype=np.uint8)

        # Render the grid
        for j in range(0, self.height):
            for i in range(0, self.width):
                cell = self.get(i, j)

                agent_here = np.array_equal(agent_pos, (i, j))
                tile_img = Grid.render_tile(
                    cell,
                    agent_dir=agent_dir if agent_here else None,
                    highlight=highlight_mask[i, j],
                    tile_size=tile_size,
                )

                ymin = j * tile_size
                ymax = (j + 1) * tile_size
                xmin = i * tile_size
                xmax = (i + 1) * tile_size
                img[ymin:ymax, xmin:xmax, :] = tile_img

        return img

    def encode(self, vis_mask=None):
        """
        Produce a compact numpy encoding of the grid
        """

        if vis_mask is None:
            vis_mask = np.ones((self.width, self.height), dtype=bool)

        array = np.zeros((self.width, self.height, 3), dtype="uint8")

        for i in range(self.width):
            for j in range(self.height):
                if vis_mask[i, j]:
                    v = self.get(i, j)

                    if v is None:
                        array[i, j, 0] = OBJECT_TO_IDX["empty"]
                        array[i, j, 1] = 0
                        array[i, j, 2] = 0

                    else:
                        array[i, j, :] = v.encode()

        return array

    @staticmethod
    def decode(array):
        """
        Decode an array grid encoding back into a grid
        """

        width, height, channels = array.shape
        assert channels == 3

        vis_mask = np.ones(shape=(width, height), dtype=bool)

        grid = Grid(width, height)
        for i in range(width):
            for j in range(height):
                type_idx, color_idx, state = array[i, j]
                v = WorldObj.decode(type_idx, color_idx, state)
                grid.set(i, j, v)
                vis_mask[i, j] = type_idx != OBJECT_TO_IDX["unseen"]

        return grid, vis_mask

    def process_vis(grid, agent_pos):
        mask = np.zeros(shape=(grid.width, grid.height), dtype=bool)

        mask[agent_pos[0], agent_pos[1]] = True

        for j in reversed(range(0, grid.height)):
            for i in range(0, grid.width - 1):
                if not mask[i, j]:
                    continue

                cell = grid.get(i, j)
                if cell and not cell.see_behind():
                    continue

                mask[i + 1, j] = True
                if j > 0:
                    mask[i + 1, j - 1] = True
                    mask[i, j - 1] = True

            for i in reversed(range(1, grid.width)):
                if not mask[i, j]:
                    continue

                cell = grid.get(i, j)
                if cell and not cell.see_behind():
                    continue

                mask[i - 1, j] = True
                if j > 0:
                    mask[i - 1, j - 1] = True
                    mask[i, j - 1] = True

        for j in range(0, grid.height):
            for i in range(0, grid.width):
                if not mask[i, j]:
                    grid.set(i, j, None)

        return mask


class MiniGridEnv(gym.Env):
    """
    2D grid world game environment
    """

<<<<<<< HEAD
    metadata = {"render.modes": ["human", "rgb_array"], "video.frames_per_second": 10}
=======
    metadata = {
        # Deprecated: use 'render_modes' instead
        'render.modes': ['human', 'rgb_array'],
        'video.frames_per_second': 10,  # Deprecated: use 'render_fps' instead
        'render_modes': ['human', 'rgb_array'],
        'render_fps': 10
    }
>>>>>>> 954fd1ff

    # Enumeration of possible actions
    class Actions(IntEnum):
        # Turn left, turn right, move forward
        left = 0
        right = 1
        forward = 2

        # Pick up an object
        pickup = 3
        # Drop an object
        drop = 4
        # Toggle/activate an object
        toggle = 5

        # Done completing task
        done = 6

    def __init__(
        self,
        grid_size=None,
        width=None,
        height=None,
        max_steps=100,
        see_through_walls=False,
<<<<<<< HEAD
        seed=1337,
        agent_view_size=7,
=======
        agent_view_size=7,
        render_mode=None,
        **kwargs
>>>>>>> 954fd1ff
    ):
        # Can't set both grid_size and width/height
        if grid_size:
            assert width is None and height is None
            width = grid_size
            height = grid_size

        # Action enumeration for this environment
        self.actions = MiniGridEnv.Actions

        # Actions are discrete integer values
        self.action_space = spaces.Discrete(len(self.actions))

        # Number of cells (width and height) in the agent view
        assert agent_view_size % 2 == 1
        assert agent_view_size >= 3
        self.agent_view_size = agent_view_size

        # Observations are dictionaries containing an
        # encoding of the grid and a textual 'mission' string
        self.observation_space = spaces.Box(
            low=0,
            high=255,
            shape=(self.agent_view_size, self.agent_view_size, 3),
            dtype="uint8",
        )
<<<<<<< HEAD
        self.observation_space = spaces.Dict({"image": self.observation_space})
=======
        self.observation_space = spaces.Dict({
            'image': self.observation_space,
            'direction': spaces.Discrete(4),
            'mission': spaces.Text(max_length=200,
                                   charset=string.ascii_letters + string.digits + ' .,!-'
                                   )
        })
>>>>>>> 954fd1ff

        # render mode
        self.render_mode = render_mode

        # Range of possible rewards
        self.reward_range = (0, 1)

        # Window to use for human rendering mode
        self.window = None

        # Environment configuration
        self.width = width
        self.height = height
        self.max_steps = max_steps
        self.see_through_walls = see_through_walls

        # Current position and direction of the agent
        self.agent_pos = None
        self.agent_dir = None

        # Initialize the state
        self.reset()

    def reset(self, *, seed=None, return_info=False, options=None):
        super().reset(seed=seed)
        # Current position and direction of the agent
        self.agent_pos = None
        self.agent_dir = None

        # Generate a new random grid at the start of each episode
        self._gen_grid(self.width, self.height)

        # These fields should be defined by _gen_grid
        assert self.agent_pos is not None
        assert self.agent_dir is not None

        # Check that the agent doesn't overlap with an object
        start_cell = self.grid.get(*self.agent_pos)
        assert start_cell is None or start_cell.can_overlap()

        # Item picked up, being carried, initially nothing
        self.carrying = None

        # Step count since episode start
        self.step_count = 0

        # Return first observation
        obs = self.gen_obs()
        return obs

    def hash(self, size=16):
        """Compute a hash that uniquely identifies the current state of the environment.
        :param size: Size of the hashing
        """
        sample_hash = hashlib.sha256()

        to_encode = [self.grid.encode().tolist(), self.agent_pos,
                     self.agent_dir]
        for item in to_encode:
            sample_hash.update(str(item).encode("utf8"))

        return sample_hash.hexdigest()[:size]

    @property
    def steps_remaining(self):
        return self.max_steps - self.step_count

    def __str__(self):
        """
        Produce a pretty string of the environment's grid along with the agent.
        A grid cell is represented by 2-character string, the first one for
        the object and the second one for the color.
        """

        # Map of object types to short string
        OBJECT_TO_STR = {
<<<<<<< HEAD
            "wall": "W",
            "floor": "F",
            "door": "D",
            "key": "K",
            "ball": "A",
            "box": "B",
            "goal": "G",
            "lava": "V",
=======
            'wall': 'W',
            'floor': 'F',
            'door': 'D',
            'key': 'K',
            'ball': 'A',
            'box': 'B',
            'goal': 'G',
            'lava': 'V',
>>>>>>> 954fd1ff
        }

        # Map agent's direction to short string
        AGENT_DIR_TO_STR = {0: ">", 1: "V", 2: "<", 3: "^"}

        str = ""

        for j in range(self.grid.height):

            for i in range(self.grid.width):
                if i == self.agent_pos[0] and j == self.agent_pos[1]:
                    str += 2 * AGENT_DIR_TO_STR[self.agent_dir]
                    continue

                c = self.grid.get(i, j)

                if c is None:
                    str += "  "
                    continue

                if c.type == "door":
                    if c.is_open:
                        str += "__"
                    elif c.is_locked:
                        str += "L" + c.color[0].upper()
                    else:
                        str += "D" + c.color[0].upper()
                    continue

                str += OBJECT_TO_STR[c.type] + c.color[0].upper()

            if j < self.grid.height - 1:
                str += "\n"

        return str

    def _gen_grid(self, width, height):
        assert False, "_gen_grid needs to be implemented by each environment"

    def _reward(self):
        """
        Compute the reward to be given upon success
        """

        return 1 - 0.9 * (self.step_count / self.max_steps)

    def _rand_int(self, low, high):
        """
        Generate random integer in [low,high[
        """

        return self.np_random.integers(low, high)

    def _rand_float(self, low, high):
        """
        Generate random float in [low,high[
        """

        return self.np_random.uniform(low, high)

    def _rand_bool(self):
        """
        Generate random boolean value
        """

<<<<<<< HEAD
        return self.np_random.randint(0, 2) == 0
=======
        return (self.np_random.integers(0, 2) == 0)
>>>>>>> 954fd1ff

    def _rand_elem(self, iterable):
        """
        Pick a random element in a list
        """

        lst = list(iterable)
        idx = self._rand_int(0, len(lst))
        return lst[idx]

    def _rand_subset(self, iterable, num_elems):
        """
        Sample a random subset of distinct elements of a list
        """

        lst = list(iterable)
        assert num_elems <= len(lst)

        out = []

        while len(out) < num_elems:
            elem = self._rand_elem(lst)
            lst.remove(elem)
            out.append(elem)

        return out

    def _rand_color(self):
        """
        Generate a random color name (string)
        """

        return self._rand_elem(COLOR_NAMES)

    def _rand_pos(self, xLow, xHigh, yLow, yHigh):
        """
        Generate a random (x,y) position tuple
        """

        return (
<<<<<<< HEAD
            self.np_random.randint(xLow, xHigh),
            self.np_random.randint(yLow, yHigh),
        )

    def place_obj(self, obj, top=None, size=None, reject_fn=None, max_tries=math.inf):
=======
            self.np_random.integers(xLow, xHigh),
            self.np_random.integers(yLow, yHigh)
        )

    def place_obj(self,
                  obj,
                  top=None,
                  size=None,
                  reject_fn=None,
                  max_tries=math.inf
                  ):
>>>>>>> 954fd1ff
        """
        Place an object at an empty position in the grid

        :param top: top-left position of the rectangle where to place
        :param size: size of the rectangle where to place
        :param reject_fn: function to filter out potential positions
        """

        if top is None:
            top = (0, 0)
        else:
            top = (max(top[0], 0), max(top[1], 0))

        if size is None:
            size = (self.grid.width, self.grid.height)

        num_tries = 0

        while True:
            # This is to handle with rare cases where rejection sampling
            # gets stuck in an infinite loop
            if num_tries > max_tries:
                raise RecursionError("rejection sampling failed in place_obj")

            num_tries += 1

            pos = np.array(
                (
                    self._rand_int(top[0], min(top[0] + size[0], self.grid.width)),
                    self._rand_int(top[1], min(top[1] + size[1], self.grid.height)),
                )
            )

            # Don't place the object on top of another object
            if self.grid.get(*pos) is not None:
                continue

            # Don't place the object where the agent is
            if np.array_equal(pos, self.agent_pos):
                continue

            # Check if there is a filtering criterion
            if reject_fn and reject_fn(self, pos):
                continue

            break

        self.grid.set(*pos, obj)

        if obj is not None:
            obj.init_pos = pos
            obj.cur_pos = pos

        return pos

    def put_obj(self, obj, i, j):
        """
        Put an object at a specific position in the grid
        """

        self.grid.set(i, j, obj)
        obj.init_pos = (i, j)
        obj.cur_pos = (i, j)

    def place_agent(self, top=None, size=None, rand_dir=True, max_tries=math.inf):
        """
        Set the agent's starting point at an empty position in the grid
        """

        self.agent_pos = None
        pos = self.place_obj(None, top, size, max_tries=max_tries)
        self.agent_pos = pos

        if rand_dir:
            self.agent_dir = self._rand_int(0, 4)

        return pos

    @property
    def dir_vec(self):
        """
        Get the direction vector for the agent, pointing in the direction
        of forward movement.
        """

        assert self.agent_dir >= 0 and self.agent_dir < 4
        return DIR_TO_VEC[self.agent_dir]

    @property
    def right_vec(self):
        """
        Get the vector pointing to the right of the agent.
        """

        dx, dy = self.dir_vec
        return np.array((-dy, dx))

    @property
    def front_pos(self):
        """
        Get the position of the cell that is right in front of the agent
        """

        return self.agent_pos + self.dir_vec

    def get_view_coords(self, i, j):
        """
        Translate and rotate absolute grid coordinates (i, j) into the
        agent's partially observable view (sub-grid). Note that the resulting
        coordinates may be negative or outside of the agent's view size.
        """

        ax, ay = self.agent_pos
        dx, dy = self.dir_vec
        rx, ry = self.right_vec

        # Compute the absolute coordinates of the top-left view corner
        sz = self.agent_view_size
        hs = self.agent_view_size // 2
        tx = ax + (dx * (sz - 1)) - (rx * hs)
        ty = ay + (dy * (sz - 1)) - (ry * hs)

        lx = i - tx
        ly = j - ty

        # Project the coordinates of the object relative to the top-left
        # corner onto the agent's own coordinate system
        vx = rx * lx + ry * ly
        vy = -(dx * lx + dy * ly)

        return vx, vy

    def get_view_exts(self, agent_view_size=None):
        """
        Get the extents of the square set of tiles visible to the agent
        Note: the bottom extent indices are not included in the set
        if agent_view_size is None, use self.agent_view_size
        """

        agent_view_size = agent_view_size or self.agent_view_size

        # Facing right
        if self.agent_dir == 0:
            topX = self.agent_pos[0]
            topY = self.agent_pos[1] - agent_view_size // 2
        # Facing down
        elif self.agent_dir == 1:
            topX = self.agent_pos[0] - agent_view_size // 2
            topY = self.agent_pos[1]
        # Facing left
        elif self.agent_dir == 2:
            topX = self.agent_pos[0] - agent_view_size + 1
            topY = self.agent_pos[1] - agent_view_size // 2
        # Facing up
        elif self.agent_dir == 3:
            topX = self.agent_pos[0] - agent_view_size // 2
            topY = self.agent_pos[1] - agent_view_size + 1
        else:
            assert False, "invalid agent direction"

        botX = topX + agent_view_size
        botY = topY + agent_view_size

        return (topX, topY, botX, botY)

    def relative_coords(self, x, y):
        """
        Check if a grid position belongs to the agent's field of view, and returns the corresponding coordinates
        """

        vx, vy = self.get_view_coords(x, y)

        if vx < 0 or vy < 0 or vx >= self.agent_view_size or vy >= self.agent_view_size:
            return None

        return vx, vy

    def in_view(self, x, y):
        """
        check if a grid position is visible to the agent
        """

        return self.relative_coords(x, y) is not None

    def agent_sees(self, x, y):
        """
        Check if a non-empty grid position is visible to the agent
        """

        coordinates = self.relative_coords(x, y)
        if coordinates is None:
            return False
        vx, vy = coordinates

        obs = self.gen_obs()
        obs_grid, _ = Grid.decode(obs["image"])
        obs_cell = obs_grid.get(vx, vy)
        world_cell = self.grid.get(x, y)

        return obs_cell is not None and obs_cell.type == world_cell.type

    def step(self, action):
        self.step_count += 1

        reward = 0
        done = False

        # Get the position in front of the agent
        fwd_pos = self.front_pos

        # Get the contents of the cell in front of the agent
        fwd_cell = self.grid.get(*fwd_pos)

        # Rotate left
        if action == self.actions.left:
            self.agent_dir -= 1
            if self.agent_dir < 0:
                self.agent_dir += 4

        # Rotate right
        elif action == self.actions.right:
            self.agent_dir = (self.agent_dir + 1) % 4

        # Move forward
        elif action == self.actions.forward:
            if fwd_cell is None or fwd_cell.can_overlap():
                self.agent_pos = fwd_pos
            if fwd_cell is not None and fwd_cell.type == "goal":
                done = True
                reward = self._reward()
            if fwd_cell is not None and fwd_cell.type == "lava":
                done = True

        # Pick up an object
        elif action == self.actions.pickup:
            if fwd_cell and fwd_cell.can_pickup():
                if self.carrying is None:
                    self.carrying = fwd_cell
                    self.carrying.cur_pos = np.array([-1, -1])
                    self.grid.set(*fwd_pos, None)

        # Drop an object
        elif action == self.actions.drop:
            if not fwd_cell and self.carrying:
                self.grid.set(*fwd_pos, self.carrying)
                self.carrying.cur_pos = fwd_pos
                self.carrying = None

        # Toggle/activate an object
        elif action == self.actions.toggle:
            if fwd_cell:
                fwd_cell.toggle(self, fwd_pos)

        # Done action (not used by default)
        elif action == self.actions.done:
            pass

        else:
            assert False, "unknown action"

        if self.step_count >= self.max_steps:
            done = True

        obs = self.gen_obs()

        return obs, reward, done, {}

    def gen_obs_grid(self, agent_view_size=None):
        """
        Generate the sub-grid observed by the agent.
        This method also outputs a visibility mask telling us which grid
        cells the agent can actually see.
        if agent_view_size is None, self.agent_view_size is used
        """

        topX, topY, botX, botY = self.get_view_exts(agent_view_size)

        agent_view_size = agent_view_size or self.agent_view_size

        grid = self.grid.slice(topX, topY, agent_view_size, agent_view_size)

        for i in range(self.agent_dir + 1):
            grid = grid.rotate_left()

        # Process occluders and visibility
        # Note that this incurs some performance cost
        if not self.see_through_walls:
<<<<<<< HEAD
            vis_mask = grid.process_vis(
                agent_pos=(self.agent_view_size // 2, self.agent_view_size - 1)
            )
=======
            vis_mask = grid.process_vis(agent_pos=(
                agent_view_size // 2, agent_view_size - 1))
>>>>>>> 954fd1ff
        else:
            vis_mask = np.ones(shape=(grid.width, grid.height), dtype=bool)

        # Make it so the agent sees what it's carrying
        # We do this by placing the carried object at the agent's position
        # in the agent's partially observable view
        agent_pos = grid.width // 2, grid.height - 1
        if self.carrying:
            grid.set(*agent_pos, self.carrying)
        else:
            grid.set(*agent_pos, None)

        return grid, vis_mask

    def gen_obs(self):
        """
        Generate the agent's view (partially observable, low-resolution encoding)
        """

        grid, vis_mask = self.gen_obs_grid()

        # Encode the partially observable view into a numpy array
        image = grid.encode(vis_mask)

        assert hasattr(
<<<<<<< HEAD
            self, "mission"
        ), "environments must define a textual mission string"
=======
            self, 'mission'), "environments must define a textual mission string"
>>>>>>> 954fd1ff

        # Observations are dictionaries containing:
        # - an image (partially observable view of the environment)
        # - the agent's direction/orientation (acting as a compass)
        # - a textual mission string (instructions for the agent)
        obs = {"image": image, "direction": self.agent_dir, "mission": self.mission}

        return obs

    def get_obs_render(self, obs, tile_size=TILE_PIXELS // 2):
        """
        Render an agent observation for visualization
        """

        grid, vis_mask = Grid.decode(obs)

        # Render the whole grid
        img = grid.render(
            tile_size,
            agent_pos=(self.agent_view_size // 2, self.agent_view_size - 1),
            agent_dir=3,
            highlight_mask=vis_mask,
        )

        return img

    def render(self, mode="human", close=False, highlight=True, tile_size=TILE_PIXELS):
        """
        Render the whole-grid human view
        """
        if self.render_mode is not None:
            mode = self.render_mode
        if close:
            if self.window:
                self.window.close()
            return

        if mode == "human" and not self.window:
            import gym_minigrid.window

            self.window = gym_minigrid.window.Window("gym_minigrid")
            self.window.show(block=False)

        # Compute which cells are visible to the agent
        _, vis_mask = self.gen_obs_grid()

        # Compute the world coordinates of the bottom-left corner
        # of the agent's view area
        f_vec = self.dir_vec
        r_vec = self.right_vec
<<<<<<< HEAD
        top_left = (
            self.agent_pos
            + f_vec * (self.agent_view_size - 1)
            - r_vec * (self.agent_view_size // 2)
        )
=======
        top_left = self.agent_pos + f_vec * \
            (self.agent_view_size-1) - r_vec * (self.agent_view_size // 2)
>>>>>>> 954fd1ff

        # Mask of which cells to highlight
        highlight_mask = np.zeros(shape=(self.width, self.height), dtype=bool)

        # For each cell in the visibility mask
        for vis_j in range(0, self.agent_view_size):
            for vis_i in range(0, self.agent_view_size):
                # If this cell is not visible, don't highlight it
                if not vis_mask[vis_i, vis_j]:
                    continue

                # Compute the world coordinates of this cell
                abs_i, abs_j = top_left - (f_vec * vis_j) + (r_vec * vis_i)

                if abs_i < 0 or abs_i >= self.width:
                    continue
                if abs_j < 0 or abs_j >= self.height:
                    continue

                # Mark this cell to be highlighted
                highlight_mask[abs_i, abs_j] = True

        # Render the whole grid
        img = self.grid.render(
            tile_size,
            self.agent_pos,
            self.agent_dir,
            highlight_mask=highlight_mask if highlight else None,
        )

        if mode == "human":
            self.window.set_caption(self.mission)
            self.window.show_img(img)

        return img

    def close(self):
        if self.window:
            self.window.close()
        return<|MERGE_RESOLUTION|>--- conflicted
+++ resolved
@@ -1,61 +1,28 @@
+import math
 import hashlib
-<<<<<<< HEAD
-import math
-=======
 import string
 import gym
->>>>>>> 954fd1ff
 from enum import IntEnum
-
-import gym
 import numpy as np
-<<<<<<< HEAD
-from gym import spaces
-from gym.utils import seeding
-
-from gym_minigrid.rendering import (
-    downsample,
-    fill_coords,
-    highlight_img,
-    point_in_circle,
-    point_in_line,
-    point_in_rect,
-    point_in_triangle,
-    rotate_fn,
-)
-=======
 from gym import error, spaces, utils
 from .rendering import *
->>>>>>> 954fd1ff
 
 # Size in pixels of a tile in the full-scale human view
 TILE_PIXELS = 32
 
 # Map of color names to RGB values
 COLORS = {
-<<<<<<< HEAD
-    "red": np.array([255, 0, 0]),
-    "green": np.array([0, 255, 0]),
-    "blue": np.array([0, 0, 255]),
-    "purple": np.array([112, 39, 195]),
-    "yellow": np.array([255, 255, 0]),
-    "grey": np.array([100, 100, 100]),
-=======
     'red': np.array([255, 0, 0]),
     'green': np.array([0, 255, 0]),
     'blue': np.array([0, 0, 255]),
     'purple': np.array([112, 39, 195]),
     'yellow': np.array([255, 255, 0]),
     'grey': np.array([100, 100, 100])
->>>>>>> 954fd1ff
 }
 
 COLOR_NAMES = sorted(list(COLORS.keys()))
 
 # Used to map colors to integers
-<<<<<<< HEAD
-COLOR_TO_IDX = {"red": 0, "green": 1, "blue": 2, "purple": 3, "yellow": 4, "grey": 5}
-=======
 COLOR_TO_IDX = {
     'red': 0,
     'green': 1,
@@ -64,25 +31,11 @@
     'yellow': 4,
     'grey': 5
 }
->>>>>>> 954fd1ff
 
 IDX_TO_COLOR = dict(zip(COLOR_TO_IDX.values(), COLOR_TO_IDX.keys()))
 
 # Map of object type to integers
 OBJECT_TO_IDX = {
-<<<<<<< HEAD
-    "unseen": 0,
-    "empty": 1,
-    "wall": 2,
-    "floor": 3,
-    "door": 4,
-    "key": 5,
-    "ball": 6,
-    "box": 7,
-    "goal": 8,
-    "lava": 9,
-    "agent": 10,
-=======
     'unseen': 0,
     'empty': 1,
     'wall': 2,
@@ -94,22 +47,15 @@
     'goal': 8,
     'lava': 9,
     'agent': 10,
->>>>>>> 954fd1ff
 }
 
 IDX_TO_OBJECT = dict(zip(OBJECT_TO_IDX.values(), OBJECT_TO_IDX.keys()))
 
 # Map of state names to integers
 STATE_TO_IDX = {
-<<<<<<< HEAD
-    "open": 0,
-    "closed": 1,
-    "locked": 2,
-=======
     'open': 0,
     'closed': 1,
     'locked': 2,
->>>>>>> 954fd1ff
 }
 
 # Map of agent direction indices to vectors
@@ -174,28 +120,28 @@
         obj_type = IDX_TO_OBJECT[type_idx]
         color = IDX_TO_COLOR[color_idx]
 
-        if obj_type == "empty" or obj_type == "unseen":
+        if obj_type == 'empty' or obj_type == 'unseen':
             return None
 
         # State, 0: open, 1: closed, 2: locked
         is_open = state == 0
         is_locked = state == 2
 
-        if obj_type == "wall":
+        if obj_type == 'wall':
             v = Wall(color)
-        elif obj_type == "floor":
+        elif obj_type == 'floor':
             v = Floor(color)
-        elif obj_type == "ball":
+        elif obj_type == 'ball':
             v = Ball(color)
-        elif obj_type == "key":
+        elif obj_type == 'key':
             v = Key(color)
-        elif obj_type == "box":
+        elif obj_type == 'box':
             v = Box(color)
-        elif obj_type == "door":
+        elif obj_type == 'door':
             v = Door(color, is_open, is_locked)
-        elif obj_type == "goal":
+        elif obj_type == 'goal':
             v = Goal()
-        elif obj_type == "lava":
+        elif obj_type == 'lava':
             v = Lava()
         else:
             assert False, "unknown object type in decode '%s'" % obj_type
@@ -209,7 +155,7 @@
 
 class Goal(WorldObj):
     def __init__(self):
-        super().__init__("goal", "green")
+        super().__init__('goal', 'green')
 
     def can_overlap(self):
         return True
@@ -223,8 +169,8 @@
     Colored floor tile the agent can walk over
     """
 
-    def __init__(self, color="blue"):
-        super().__init__("floor", color)
+    def __init__(self, color='blue'):
+        super().__init__('floor', color)
 
     def can_overlap(self):
         return True
@@ -237,7 +183,7 @@
 
 class Lava(WorldObj):
     def __init__(self):
-        super().__init__("lava", "red")
+        super().__init__('lava', 'red')
 
     def can_overlap(self):
         return True
@@ -252,12 +198,6 @@
         for i in range(3):
             ylo = 0.3 + 0.2 * i
             yhi = 0.4 + 0.2 * i
-<<<<<<< HEAD
-            fill_coords(img, point_in_line(0.1, ylo, 0.3, yhi, r=0.03), (0, 0, 0))
-            fill_coords(img, point_in_line(0.3, yhi, 0.5, ylo, r=0.03), (0, 0, 0))
-            fill_coords(img, point_in_line(0.5, ylo, 0.7, yhi, r=0.03), (0, 0, 0))
-            fill_coords(img, point_in_line(0.7, yhi, 0.9, ylo, r=0.03), (0, 0, 0))
-=======
             fill_coords(img, point_in_line(
                 0.1, ylo, 0.3, yhi, r=0.03), (0, 0, 0))
             fill_coords(img, point_in_line(
@@ -266,12 +206,11 @@
                 0.5, ylo, 0.7, yhi, r=0.03), (0, 0, 0))
             fill_coords(img, point_in_line(
                 0.7, yhi, 0.9, ylo, r=0.03), (0, 0, 0))
->>>>>>> 954fd1ff
 
 
 class Wall(WorldObj):
-    def __init__(self, color="grey"):
-        super().__init__("wall", color)
+    def __init__(self, color='grey'):
+        super().__init__('wall', color)
 
     def see_behind(self):
         return False
@@ -282,7 +221,7 @@
 
 class Door(WorldObj):
     def __init__(self, color, is_open=False, is_locked=False):
-        super().__init__("door", color)
+        super().__init__('door', color)
         self.is_open = is_open
         self.is_locked = is_locked
 
@@ -345,8 +284,8 @@
 
 
 class Key(WorldObj):
-    def __init__(self, color="blue"):
-        super().__init__("key", color)
+    def __init__(self, color='blue'):
+        super(Key, self).__init__('key', color)
 
     def can_pickup(self):
         return True
@@ -367,8 +306,8 @@
 
 
 class Ball(WorldObj):
-    def __init__(self, color="blue"):
-        super().__init__("ball", color)
+    def __init__(self, color='blue'):
+        super(Ball, self).__init__('ball', color)
 
     def can_pickup(self):
         return True
@@ -379,7 +318,7 @@
 
 class Box(WorldObj):
     def __init__(self, color, contains=None):
-        super().__init__("box", color)
+        super(Box, self).__init__('box', color)
         self.contains = contains
 
     def can_pickup(self):
@@ -443,7 +382,6 @@
 
     def copy(self):
         from copy import deepcopy
-
         return deepcopy(self)
 
     def set(self, i, j, v):
@@ -470,9 +408,9 @@
 
     def wall_rect(self, x, y, w, h):
         self.horz_wall(x, y, w)
-        self.horz_wall(x, y + h - 1, w)
+        self.horz_wall(x, y+h-1, w)
         self.vert_wall(x, y, h)
-        self.vert_wall(x + w - 1, y, h)
+        self.vert_wall(x+w-1, y, h)
 
     def rotate_left(self):
         """
@@ -500,7 +438,8 @@
                 x = topX + i
                 y = topY + j
 
-                if x >= 0 and x < self.width and y >= 0 and y < self.height:
+                if x >= 0 and x < self.width and \
+                   y >= 0 and y < self.height:
                     v = self.get(x, y)
                 else:
                     v = Wall()
@@ -511,7 +450,12 @@
 
     @classmethod
     def render_tile(
-        cls, obj, agent_dir=None, highlight=False, tile_size=TILE_PIXELS, subdivs=3
+        cls,
+        obj,
+        agent_dir=None,
+        highlight=False,
+        tile_size=TILE_PIXELS,
+        subdivs=3
     ):
         """
         Render a tile and cache the result
@@ -524,20 +468,14 @@
         if key in cls.tile_cache:
             return cls.tile_cache[key]
 
-<<<<<<< HEAD
-        img = np.zeros(
-            shape=(tile_size * subdivs, tile_size * subdivs, 3), dtype=np.uint8
-        )
-=======
         img = np.zeros(shape=(tile_size * subdivs,
                        tile_size * subdivs, 3), dtype=np.uint8)
->>>>>>> 954fd1ff
 
         # Draw the grid lines (top and left edges)
         fill_coords(img, point_in_rect(0, 0.031, 0, 1), (100, 100, 100))
         fill_coords(img, point_in_rect(0, 1, 0, 0.031), (100, 100, 100))
 
-        if obj is not None:
+        if obj != None:
             obj.render(img)
 
         # Overlay the agent on top
@@ -549,12 +487,8 @@
             )
 
             # Rotate the agent based on its direction
-<<<<<<< HEAD
-            tri_fn = rotate_fn(tri_fn, cx=0.5, cy=0.5, theta=0.5 * math.pi * agent_dir)
-=======
             tri_fn = rotate_fn(tri_fn, cx=0.5, cy=0.5,
                                theta=0.5*math.pi*agent_dir)
->>>>>>> 954fd1ff
             fill_coords(img, tri_fn, (255, 0, 0))
 
         # Highlight the cell if needed
@@ -569,7 +503,13 @@
 
         return img
 
-    def render(self, tile_size, agent_pos=None, agent_dir=None, highlight_mask=None):
+    def render(
+        self,
+        tile_size,
+        agent_pos=None,
+        agent_dir=None,
+        highlight_mask=None
+    ):
         """
         Render this grid at a given scale
         :param r: target renderer object
@@ -596,13 +536,13 @@
                     cell,
                     agent_dir=agent_dir if agent_here else None,
                     highlight=highlight_mask[i, j],
-                    tile_size=tile_size,
+                    tile_size=tile_size
                 )
 
                 ymin = j * tile_size
-                ymax = (j + 1) * tile_size
+                ymax = (j+1) * tile_size
                 xmin = i * tile_size
-                xmax = (i + 1) * tile_size
+                xmax = (i+1) * tile_size
                 img[ymin:ymax, xmin:xmax, :] = tile_img
 
         return img
@@ -615,7 +555,7 @@
         if vis_mask is None:
             vis_mask = np.ones((self.width, self.height), dtype=bool)
 
-        array = np.zeros((self.width, self.height, 3), dtype="uint8")
+        array = np.zeros((self.width, self.height, 3), dtype='uint8')
 
         for i in range(self.width):
             for j in range(self.height):
@@ -623,7 +563,7 @@
                     v = self.get(i, j)
 
                     if v is None:
-                        array[i, j, 0] = OBJECT_TO_IDX["empty"]
+                        array[i, j, 0] = OBJECT_TO_IDX['empty']
                         array[i, j, 1] = 0
                         array[i, j, 2] = 0
 
@@ -649,7 +589,7 @@
                 type_idx, color_idx, state = array[i, j]
                 v = WorldObj.decode(type_idx, color_idx, state)
                 grid.set(i, j, v)
-                vis_mask[i, j] = type_idx != OBJECT_TO_IDX["unseen"]
+                vis_mask[i, j] = (type_idx != OBJECT_TO_IDX['unseen'])
 
         return grid, vis_mask
 
@@ -659,7 +599,7 @@
         mask[agent_pos[0], agent_pos[1]] = True
 
         for j in reversed(range(0, grid.height)):
-            for i in range(0, grid.width - 1):
+            for i in range(0, grid.width-1):
                 if not mask[i, j]:
                     continue
 
@@ -667,10 +607,10 @@
                 if cell and not cell.see_behind():
                     continue
 
-                mask[i + 1, j] = True
+                mask[i+1, j] = True
                 if j > 0:
-                    mask[i + 1, j - 1] = True
-                    mask[i, j - 1] = True
+                    mask[i+1, j-1] = True
+                    mask[i, j-1] = True
 
             for i in reversed(range(1, grid.width)):
                 if not mask[i, j]:
@@ -680,10 +620,10 @@
                 if cell and not cell.see_behind():
                     continue
 
-                mask[i - 1, j] = True
+                mask[i-1, j] = True
                 if j > 0:
-                    mask[i - 1, j - 1] = True
-                    mask[i, j - 1] = True
+                    mask[i-1, j-1] = True
+                    mask[i, j-1] = True
 
         for j in range(0, grid.height):
             for i in range(0, grid.width):
@@ -698,9 +638,6 @@
     2D grid world game environment
     """
 
-<<<<<<< HEAD
-    metadata = {"render.modes": ["human", "rgb_array"], "video.frames_per_second": 10}
-=======
     metadata = {
         # Deprecated: use 'render_modes' instead
         'render.modes': ['human', 'rgb_array'],
@@ -708,7 +645,6 @@
         'render_modes': ['human', 'rgb_array'],
         'render_fps': 10
     }
->>>>>>> 954fd1ff
 
     # Enumeration of possible actions
     class Actions(IntEnum):
@@ -734,18 +670,13 @@
         height=None,
         max_steps=100,
         see_through_walls=False,
-<<<<<<< HEAD
-        seed=1337,
-        agent_view_size=7,
-=======
         agent_view_size=7,
         render_mode=None,
         **kwargs
->>>>>>> 954fd1ff
     ):
         # Can't set both grid_size and width/height
         if grid_size:
-            assert width is None and height is None
+            assert width == None and height == None
             width = grid_size
             height = grid_size
 
@@ -766,11 +697,8 @@
             low=0,
             high=255,
             shape=(self.agent_view_size, self.agent_view_size, 3),
-            dtype="uint8",
+            dtype='uint8'
         )
-<<<<<<< HEAD
-        self.observation_space = spaces.Dict({"image": self.observation_space})
-=======
         self.observation_space = spaces.Dict({
             'image': self.observation_space,
             'direction': spaces.Discrete(4),
@@ -778,7 +706,6 @@
                                    charset=string.ascii_letters + string.digits + ' .,!-'
                                    )
         })
->>>>>>> 954fd1ff
 
         # render mode
         self.render_mode = render_mode
@@ -838,7 +765,7 @@
         to_encode = [self.grid.encode().tolist(), self.agent_pos,
                      self.agent_dir]
         for item in to_encode:
-            sample_hash.update(str(item).encode("utf8"))
+            sample_hash.update(str(item).encode('utf8'))
 
         return sample_hash.hexdigest()[:size]
 
@@ -855,16 +782,6 @@
 
         # Map of object types to short string
         OBJECT_TO_STR = {
-<<<<<<< HEAD
-            "wall": "W",
-            "floor": "F",
-            "door": "D",
-            "key": "K",
-            "ball": "A",
-            "box": "B",
-            "goal": "G",
-            "lava": "V",
-=======
             'wall': 'W',
             'floor': 'F',
             'door': 'D',
@@ -873,13 +790,20 @@
             'box': 'B',
             'goal': 'G',
             'lava': 'V',
->>>>>>> 954fd1ff
         }
 
+        # Short string for opened door
+        OPENDED_DOOR_IDS = '_'
+
         # Map agent's direction to short string
-        AGENT_DIR_TO_STR = {0: ">", 1: "V", 2: "<", 3: "^"}
-
-        str = ""
+        AGENT_DIR_TO_STR = {
+            0: '>',
+            1: 'V',
+            2: '<',
+            3: '^'
+        }
+
+        str = ''
 
         for j in range(self.grid.height):
 
@@ -890,23 +814,23 @@
 
                 c = self.grid.get(i, j)
 
-                if c is None:
-                    str += "  "
+                if c == None:
+                    str += '  '
                     continue
 
-                if c.type == "door":
+                if c.type == 'door':
                     if c.is_open:
-                        str += "__"
+                        str += '__'
                     elif c.is_locked:
-                        str += "L" + c.color[0].upper()
+                        str += 'L' + c.color[0].upper()
                     else:
-                        str += "D" + c.color[0].upper()
+                        str += 'D' + c.color[0].upper()
                     continue
 
                 str += OBJECT_TO_STR[c.type] + c.color[0].upper()
 
             if j < self.grid.height - 1:
-                str += "\n"
+                str += '\n'
 
         return str
 
@@ -939,11 +863,7 @@
         Generate random boolean value
         """
 
-<<<<<<< HEAD
-        return self.np_random.randint(0, 2) == 0
-=======
         return (self.np_random.integers(0, 2) == 0)
->>>>>>> 954fd1ff
 
     def _rand_elem(self, iterable):
         """
@@ -984,13 +904,6 @@
         """
 
         return (
-<<<<<<< HEAD
-            self.np_random.randint(xLow, xHigh),
-            self.np_random.randint(yLow, yHigh),
-        )
-
-    def place_obj(self, obj, top=None, size=None, reject_fn=None, max_tries=math.inf):
-=======
             self.np_random.integers(xLow, xHigh),
             self.np_random.integers(yLow, yHigh)
         )
@@ -1002,7 +915,6 @@
                   reject_fn=None,
                   max_tries=math.inf
                   ):
->>>>>>> 954fd1ff
         """
         Place an object at an empty position in the grid
 
@@ -1025,19 +937,17 @@
             # This is to handle with rare cases where rejection sampling
             # gets stuck in an infinite loop
             if num_tries > max_tries:
-                raise RecursionError("rejection sampling failed in place_obj")
+                raise RecursionError('rejection sampling failed in place_obj')
 
             num_tries += 1
 
-            pos = np.array(
-                (
-                    self._rand_int(top[0], min(top[0] + size[0], self.grid.width)),
-                    self._rand_int(top[1], min(top[1] + size[1], self.grid.height)),
-                )
-            )
+            pos = np.array((
+                self._rand_int(top[0], min(top[0] + size[0], self.grid.width)),
+                self._rand_int(top[1], min(top[1] + size[1], self.grid.height))
+            ))
 
             # Don't place the object on top of another object
-            if self.grid.get(*pos) is not None:
+            if self.grid.get(*pos) != None:
                 continue
 
             # Don't place the object where the agent is
@@ -1067,7 +977,13 @@
         obj.init_pos = (i, j)
         obj.cur_pos = (i, j)
 
-    def place_agent(self, top=None, size=None, rand_dir=True, max_tries=math.inf):
+    def place_agent(
+        self,
+        top=None,
+        size=None,
+        rand_dir=True,
+        max_tries=math.inf
+    ):
         """
         Set the agent's starting point at an empty position in the grid
         """
@@ -1122,16 +1038,16 @@
         # Compute the absolute coordinates of the top-left view corner
         sz = self.agent_view_size
         hs = self.agent_view_size // 2
-        tx = ax + (dx * (sz - 1)) - (rx * hs)
-        ty = ay + (dy * (sz - 1)) - (ry * hs)
+        tx = ax + (dx * (sz-1)) - (rx * hs)
+        ty = ay + (dy * (sz-1)) - (ry * hs)
 
         lx = i - tx
         ly = j - ty
 
         # Project the coordinates of the object relative to the top-left
         # corner onto the agent's own coordinate system
-        vx = rx * lx + ry * ly
-        vy = -(dx * lx + dy * ly)
+        vx = (rx*lx + ry*ly)
+        vy = -(dx*lx + dy*ly)
 
         return vx, vy
 
@@ -1198,7 +1114,7 @@
         vx, vy = coordinates
 
         obs = self.gen_obs()
-        obs_grid, _ = Grid.decode(obs["image"])
+        obs_grid, _ = Grid.decode(obs['image'])
         obs_cell = obs_grid.get(vx, vy)
         world_cell = self.grid.get(x, y)
 
@@ -1228,12 +1144,12 @@
 
         # Move forward
         elif action == self.actions.forward:
-            if fwd_cell is None or fwd_cell.can_overlap():
+            if fwd_cell == None or fwd_cell.can_overlap():
                 self.agent_pos = fwd_pos
-            if fwd_cell is not None and fwd_cell.type == "goal":
+            if fwd_cell != None and fwd_cell.type == 'goal':
                 done = True
                 reward = self._reward()
-            if fwd_cell is not None and fwd_cell.type == "lava":
+            if fwd_cell != None and fwd_cell.type == 'lava':
                 done = True
 
         # Pick up an object
@@ -1290,14 +1206,8 @@
         # Process occluders and visibility
         # Note that this incurs some performance cost
         if not self.see_through_walls:
-<<<<<<< HEAD
-            vis_mask = grid.process_vis(
-                agent_pos=(self.agent_view_size // 2, self.agent_view_size - 1)
-            )
-=======
             vis_mask = grid.process_vis(agent_pos=(
                 agent_view_size // 2, agent_view_size - 1))
->>>>>>> 954fd1ff
         else:
             vis_mask = np.ones(shape=(grid.width, grid.height), dtype=bool)
 
@@ -1323,22 +1233,21 @@
         image = grid.encode(vis_mask)
 
         assert hasattr(
-<<<<<<< HEAD
-            self, "mission"
-        ), "environments must define a textual mission string"
-=======
             self, 'mission'), "environments must define a textual mission string"
->>>>>>> 954fd1ff
 
         # Observations are dictionaries containing:
         # - an image (partially observable view of the environment)
         # - the agent's direction/orientation (acting as a compass)
         # - a textual mission string (instructions for the agent)
-        obs = {"image": image, "direction": self.agent_dir, "mission": self.mission}
+        obs = {
+            'image': image,
+            'direction': self.agent_dir,
+            'mission': self.mission
+        }
 
         return obs
 
-    def get_obs_render(self, obs, tile_size=TILE_PIXELS // 2):
+    def get_obs_render(self, obs, tile_size=TILE_PIXELS//2):
         """
         Render an agent observation for visualization
         """
@@ -1350,12 +1259,12 @@
             tile_size,
             agent_pos=(self.agent_view_size // 2, self.agent_view_size - 1),
             agent_dir=3,
-            highlight_mask=vis_mask,
+            highlight_mask=vis_mask
         )
 
         return img
 
-    def render(self, mode="human", close=False, highlight=True, tile_size=TILE_PIXELS):
+    def render(self, mode='human', close=False, highlight=True, tile_size=TILE_PIXELS):
         """
         Render the whole-grid human view
         """
@@ -1366,10 +1275,9 @@
                 self.window.close()
             return
 
-        if mode == "human" and not self.window:
+        if mode == 'human' and not self.window:
             import gym_minigrid.window
-
-            self.window = gym_minigrid.window.Window("gym_minigrid")
+            self.window = gym_minigrid.window.Window('gym_minigrid')
             self.window.show(block=False)
 
         # Compute which cells are visible to the agent
@@ -1379,16 +1287,8 @@
         # of the agent's view area
         f_vec = self.dir_vec
         r_vec = self.right_vec
-<<<<<<< HEAD
-        top_left = (
-            self.agent_pos
-            + f_vec * (self.agent_view_size - 1)
-            - r_vec * (self.agent_view_size // 2)
-        )
-=======
         top_left = self.agent_pos + f_vec * \
             (self.agent_view_size-1) - r_vec * (self.agent_view_size // 2)
->>>>>>> 954fd1ff
 
         # Mask of which cells to highlight
         highlight_mask = np.zeros(shape=(self.width, self.height), dtype=bool)
@@ -1416,10 +1316,10 @@
             tile_size,
             self.agent_pos,
             self.agent_dir,
-            highlight_mask=highlight_mask if highlight else None,
+            highlight_mask=highlight_mask if highlight else None
         )
 
-        if mode == "human":
+        if mode == 'human':
             self.window.set_caption(self.mission)
             self.window.show_img(img)
 
