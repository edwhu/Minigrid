import math
import gym
from enum import IntEnum
import numpy as np
from gym import error, spaces, utils
from gym.utils import seeding

# Size in pixels of a cell in the full-scale human view
CELL_PIXELS = 32

# Number of cells (width and height) in the agent view
AGENT_VIEW_SIZE = 7

# Size of the array given as an observation to the agent
OBS_ARRAY_SIZE = (AGENT_VIEW_SIZE, AGENT_VIEW_SIZE, 3)

# Map of color names to RGB values
COLORS = {
    'red'   : np.array([255, 0, 0]),
    'green' : np.array([0, 255, 0]),
    'blue'  : np.array([0, 0, 255]),
    'purple': np.array([112, 39, 195]),
    'yellow': np.array([255, 255, 0]),
    'grey'  : np.array([100, 100, 100])
}

COLOR_NAMES = sorted(list(COLORS.keys()))

# Used to map colors to integers
COLOR_TO_IDX = {
    'red'   : 0,
    'green' : 1,
    'blue'  : 2,
    'purple': 3,
    'yellow': 4,
    'grey'  : 5
}

IDX_TO_COLOR = dict(zip(COLOR_TO_IDX.values(), COLOR_TO_IDX.keys()))

# Map of object type to integers
OBJECT_TO_IDX = {
    'unseen'        : 0,
    'empty'         : 1,
    'wall'          : 2,
    'floor'         : 3,
    'door'          : 4,
    'locked_door'   : 5,
    'key'           : 6,
    'ball'          : 7,
    'box'           : 8,
    'goal'          : 9,
    'lava'          : 10
}

IDX_TO_OBJECT = dict(zip(OBJECT_TO_IDX.values(), OBJECT_TO_IDX.keys()))

# Map of agent direction indices to vectors
DIR_TO_VEC = [
    # Pointing right (positive X)
    np.array((1, 0)),
    # Down (positive Y)
    np.array((0, 1)),
    # Pointing left (negative X)
    np.array((-1, 0)),
    # Up (negative Y)
    np.array((0, -1)),
]

class WorldObj:
    """
    Base class for grid world objects
    """

    def __init__(self, type, color):
        assert type in OBJECT_TO_IDX, type
        assert color in COLOR_TO_IDX, color
        self.type = type
        self.color = color
        self.contains = None

        # Initial position of the object
        self.init_pos = None

        # Current position of the object
        self.cur_pos = None

    def can_overlap(self):
        """Can the agent overlap with this?"""
        return False

    def can_pickup(self):
        """Can the agent pick this up?"""
        return False

    def can_contain(self):
        """Can this contain another object?"""
        return False

    def see_behind(self):
        """Can the agent see behind this object?"""
        return True

    def toggle(self, env, pos):
        """Method to trigger/toggle an action this object performs"""
        return False

    def render(self, r):
        """Draw this object with the given renderer"""
        raise NotImplementedError

    def _set_color(self, r):
        """Set the color of this object as the active drawing color"""
        c = COLORS[self.color]
        r.setLineColor(c[0], c[1], c[2])
        r.setColor(c[0], c[1], c[2])

class Goal(WorldObj):
    def __init__(self):
        super().__init__('goal', 'green')

    def can_overlap(self):
        return True

    def render(self, r):
        self._set_color(r)
        r.drawPolygon([
            (0          , CELL_PIXELS),
            (CELL_PIXELS, CELL_PIXELS),
            (CELL_PIXELS,           0),
            (0          ,           0)
        ])

class Floor(WorldObj):
    """
    Colored floor tile the agent can walk over
    """

    def __init__(self, color='blue'):
        super().__init__('floor', color)

    def can_overlap(self):
        return True

    def render(self, r):
        # Give the floor a pale color
        c = COLORS[self.color]
        r.setLineColor(100, 100, 100, 0)
        r.setColor(*c/2)
        r.drawPolygon([
            (1          , CELL_PIXELS),
            (CELL_PIXELS, CELL_PIXELS),
            (CELL_PIXELS,           1),
            (1          ,           1)
        ])

class Lava(WorldObj):
    def __init__(self):
        super().__init__('lava', 'red')

    def can_overlap(self):
        return True

    def render(self, r):
        orange = 255, 128, 0
        r.setLineColor(*orange)
        r.setColor(*orange)
        r.drawPolygon([
            (0          , CELL_PIXELS),
            (CELL_PIXELS, CELL_PIXELS),
            (CELL_PIXELS, 0),
            (0          , 0)
        ])

        # drawing the waves
        r.setLineColor(0, 0, 0)

        r.drawPolyline([
            (.1 * CELL_PIXELS, .3 * CELL_PIXELS),
            (.3 * CELL_PIXELS, .4 * CELL_PIXELS),
            (.5 * CELL_PIXELS, .3 * CELL_PIXELS),
            (.7 * CELL_PIXELS, .4 * CELL_PIXELS),
            (.9 * CELL_PIXELS, .3 * CELL_PIXELS),
        ])

        r.drawPolyline([
            (.1 * CELL_PIXELS, .5 * CELL_PIXELS),
            (.3 * CELL_PIXELS, .6 * CELL_PIXELS),
            (.5 * CELL_PIXELS, .5 * CELL_PIXELS),
            (.7 * CELL_PIXELS, .6 * CELL_PIXELS),
            (.9 * CELL_PIXELS, .5 * CELL_PIXELS),
        ])

        r.drawPolyline([
            (.1 * CELL_PIXELS, .7 * CELL_PIXELS),
            (.3 * CELL_PIXELS, .8 * CELL_PIXELS),
            (.5 * CELL_PIXELS, .7 * CELL_PIXELS),
            (.7 * CELL_PIXELS, .8 * CELL_PIXELS),
            (.9 * CELL_PIXELS, .7 * CELL_PIXELS),
        ])

class Wall(WorldObj):
    def __init__(self, color='grey'):
        super().__init__('wall', color)

    def see_behind(self):
        return False

    def render(self, r):
        self._set_color(r)
        r.drawPolygon([
            (0          , CELL_PIXELS),
            (CELL_PIXELS, CELL_PIXELS),
            (CELL_PIXELS,           0),
            (0          ,           0)
        ])

class Door(WorldObj):
    def __init__(self, color, is_open=False):
        super().__init__('door', color)
        self.is_open = is_open

    def can_overlap(self):
        """The agent can only walk over this cell when the door is open"""
        return self.is_open

    def see_behind(self):
        return self.is_open

    def toggle(self, env, pos):
        self.is_open = not self.is_open
        return True

    def render(self, r):
        c = COLORS[self.color]
        r.setLineColor(c[0], c[1], c[2])
        r.setColor(0, 0, 0)

        if self.is_open:
            r.drawPolygon([
                (CELL_PIXELS-2, CELL_PIXELS),
                (CELL_PIXELS  , CELL_PIXELS),
                (CELL_PIXELS  ,           0),
                (CELL_PIXELS-2,           0)
            ])
            return

        r.drawPolygon([
            (0          , CELL_PIXELS),
            (CELL_PIXELS, CELL_PIXELS),
            (CELL_PIXELS,           0),
            (0          ,           0)
        ])
        r.drawPolygon([
            (2          , CELL_PIXELS-2),
            (CELL_PIXELS-2, CELL_PIXELS-2),
            (CELL_PIXELS-2,           2),
            (2          ,           2)
        ])
        r.drawCircle(CELL_PIXELS * 0.75, CELL_PIXELS * 0.5, 2)

class LockedDoor(WorldObj):
    def __init__(self, color, is_open=False):
        super(LockedDoor, self).__init__('locked_door', color)
        self.is_open = is_open

    def toggle(self, env, pos):
        # If the player has the right key to open the door
        if isinstance(env.carrying, Key) and env.carrying.color == self.color:
            self.is_open = True
            # The key has been used, remove it from the agent
            env.carrying = None
            return True
        return False

    def can_overlap(self):
        """The agent can only walk over this cell when the door is open"""
        return self.is_open

    def see_behind(self):
        return self.is_open

    def render(self, r):
        c = COLORS[self.color]
        r.setLineColor(c[0], c[1], c[2])
        r.setColor(c[0], c[1], c[2], 50)

        if self.is_open:
            r.drawPolygon([
                (CELL_PIXELS-2, CELL_PIXELS),
                (CELL_PIXELS  , CELL_PIXELS),
                (CELL_PIXELS  ,           0),
                (CELL_PIXELS-2,           0)
            ])
            return

        r.drawPolygon([
            (0          , CELL_PIXELS),
            (CELL_PIXELS, CELL_PIXELS),
            (CELL_PIXELS,           0),
            (0          ,           0)
        ])
        r.drawPolygon([
            (2          , CELL_PIXELS-2),
            (CELL_PIXELS-2, CELL_PIXELS-2),
            (CELL_PIXELS-2,           2),
            (2          ,           2)
        ])
        r.drawLine(
            CELL_PIXELS * 0.55,
            CELL_PIXELS * 0.5,
            CELL_PIXELS * 0.75,
            CELL_PIXELS * 0.5
        )

class Key(WorldObj):
    def __init__(self, color='blue'):
        super(Key, self).__init__('key', color)

    def can_pickup(self):
        return True

    def render(self, r):
        self._set_color(r)

        # Vertical quad
        r.drawPolygon([
            (16, 10),
            (20, 10),
            (20, 28),
            (16, 28)
        ])

        # Teeth
        r.drawPolygon([
            (12, 19),
            (16, 19),
            (16, 21),
            (12, 21)
        ])
        r.drawPolygon([
            (12, 26),
            (16, 26),
            (16, 28),
            (12, 28)
        ])

        r.drawCircle(18, 9, 6)
        r.setLineColor(0, 0, 0)
        r.setColor(0, 0, 0)
        r.drawCircle(18, 9, 2)

class Ball(WorldObj):
    def __init__(self, color='blue'):
        super(Ball, self).__init__('ball', color)

    def can_pickup(self):
        return True

    def render(self, r):
        self._set_color(r)
        r.drawCircle(CELL_PIXELS * 0.5, CELL_PIXELS * 0.5, 10)

class Box(WorldObj):
    def __init__(self, color, contains=None):
        super(Box, self).__init__('box', color)
        self.contains = contains

    def can_pickup(self):
        return True

    def render(self, r):
        c = COLORS[self.color]
        r.setLineColor(c[0], c[1], c[2])
        r.setColor(0, 0, 0)
        r.setLineWidth(2)

        r.drawPolygon([
            (4            , CELL_PIXELS-4),
            (CELL_PIXELS-4, CELL_PIXELS-4),
            (CELL_PIXELS-4,             4),
            (4            ,             4)
        ])

        r.drawLine(
            4,
            CELL_PIXELS / 2,
            CELL_PIXELS - 4,
            CELL_PIXELS / 2
        )

        r.setLineWidth(1)

    def toggle(self, env, pos):
        # Replace the box by its contents
        env.grid.set(*pos, self.contains)
        return True

class Grid:
    """
    Represent a grid and operations on it
    """

    def __init__(self, width, height):
        assert width >= 4
        assert height >= 4

        self.width = width
        self.height = height

        self.grid = [None] * width * height

    def __contains__(self, key):
        if isinstance(key, WorldObj):
            for e in self.grid:
                if e is key:
                    return True
        elif isinstance(key, tuple):
            for e in self.grid:
                if e is None:
                    continue
                if (e.color, e.type) == key:
                    return True
                if key[0] is None and key[1] == e.type:
                    return True
        return False

    def __eq__(self, other):
        grid1 = self.encode()
        grid2 = other.encode()
        return np.array_equal(grid2, grid1)

    def __ne__(self, other):
        return not self == other

    def copy(self):
        from copy import deepcopy
        return deepcopy(self)

    def set(self, i, j, v):
        assert i >= 0 and i < self.width
        assert j >= 0 and j < self.height
        self.grid[j * self.width + i] = v

    def get(self, i, j):
        assert i >= 0 and i < self.width
        assert j >= 0 and j < self.height
        return self.grid[j * self.width + i]

    def horz_wall(self, x, y, length=None):
        if length is None:
            length = self.width - x
        for i in range(0, length):
            self.set(x + i, y, Wall())

    def vert_wall(self, x, y, length=None):
        if length is None:
            length = self.height - y
        for j in range(0, length):
            self.set(x, y + j, Wall())

    def wall_rect(self, x, y, w, h):
        self.horz_wall(x, y, w)
        self.horz_wall(x, y+h-1, w)
        self.vert_wall(x, y, h)
        self.vert_wall(x+w-1, y, h)

    def rotate_left(self):
        """
        Rotate the grid to the left (counter-clockwise)
        """

        grid = Grid(self.height, self.width)

        for i in range(self.width):
            for j in range(self.height):
                v = self.get(i, j)
                grid.set(j, grid.height - 1 - i, v)

        return grid

    def slice(self, topX, topY, width, height):
        """
        Get a subset of the grid
        """

        grid = Grid(width, height)

        for j in range(0, height):
            for i in range(0, width):
                x = topX + i
                y = topY + j

                if x >= 0 and x < self.width and \
                   y >= 0 and y < self.height:
                    v = self.get(x, y)
                else:
                    v = Wall()

                grid.set(i, j, v)

        return grid

    def render(self, r, tile_size):
        """
        Render this grid at a given scale
        :param r: target renderer object
        :param tile_size: tile size in pixels
        """

        assert r.width == self.width * tile_size
        assert r.height == self.height * tile_size

        # Total grid size at native scale
        widthPx = self.width * CELL_PIXELS
        heightPx = self.height * CELL_PIXELS

        r.push()

        # Internally, we draw at the "large" full-grid resolution, but we
        # use the renderer to scale back to the desired size
        r.scale(tile_size / CELL_PIXELS, tile_size / CELL_PIXELS)

        # Draw the background of the in-world cells black
        r.fillRect(
            0,
            0,
            widthPx,
            heightPx,
            0, 0, 0
        )

        # Draw grid lines
        r.setLineColor(100, 100, 100)
        for rowIdx in range(0, self.height):
            y = CELL_PIXELS * rowIdx
            r.drawLine(0, y, widthPx, y)
        for colIdx in range(0, self.width):
            x = CELL_PIXELS * colIdx
            r.drawLine(x, 0, x, heightPx)

        # Render the grid
        for j in range(0, self.height):
            for i in range(0, self.width):
                cell = self.get(i, j)
                if cell == None:
                    continue
                r.push()
                r.translate(i * CELL_PIXELS, j * CELL_PIXELS)
                cell.render(r)
                r.pop()

        r.pop()

    def encode(self, vis_mask=None):
        """
        Produce a compact numpy encoding of the grid
        """
        if vis_mask is None:
            vis_mask = np.ones((self.width, self.height), dtype=bool)

<<<<<<< HEAD
        array = np.zeros(shape=(self.width, self.height, 3), dtype='uint8')

        for j in range(0, self.height):
            for i in range(0, self.width):

                v = self.get(i, j)

                if v == None:
                    continue

                array[i, j, 0] = OBJECT_TO_IDX[v.type]
                array[i, j, 1] = COLOR_TO_IDX[v.color]

                if hasattr(v, 'is_open') and v.is_open:
                    array[i, j, 2] = 1
=======
        array = np.zeros((self.width, self.height, 3), dtype='uint8')
        for i in range(self.width):
            for j in range(self.height):
                if vis_mask[i, j]:
                    v = self.get(i, j)

                    if v is None:
                        array[i, j, 0] = OBJECT_TO_IDX['empty']
                        array[i, j, 1] = 0
                        array[i, j, 2] = 0
                    else:
                        array[i, j, 0] = OBJECT_TO_IDX[v.type]
                        array[i, j, 1] = COLOR_TO_IDX[v.color]
                        array[i, j, 2] = hasattr(v, 'is_open') and v.is_open
>>>>>>> a6678d06

        return array

    @staticmethod
    def decode(array):
        """
        Decode an array grid encoding back into a grid
        """

        width, height, channels = array.shape
        assert channels == 3

        grid = Grid(width, height)
        for i in range(width):
            for j in range(height):
                typeIdx, colorIdx, openIdx = array[i, j]

                if typeIdx == OBJECT_TO_IDX['unseen'] or \
                        typeIdx == OBJECT_TO_IDX['empty']:
                    continue

                objType = IDX_TO_OBJECT[typeIdx]
                color = IDX_TO_COLOR[colorIdx]
                is_open = openIdx == 1

                if objType == 'wall':
                    v = Wall(color)
                elif objType == 'floor':
                    v = Floor(color)
                elif objType == 'ball':
                    v = Ball(color)
                elif objType == 'key':
                    v = Key(color)
                elif objType == 'box':
                    v = Box(color)
                elif objType == 'door':
                    v = Door(color, is_open)
                elif objType == 'locked_door':
                    v = LockedDoor(color, is_open)
                elif objType == 'goal':
                    v = Goal()
                elif objType == 'lava':
                    v = Lava()
                else:
                    assert False, "unknown obj type in decode '%s'" % objType

                grid.set(i, j, v)

        return grid

    def process_vis(grid, agent_pos):
        mask = np.zeros(shape=(grid.width, grid.height), dtype=np.bool)

        mask[agent_pos[0], agent_pos[1]] = True

        for j in reversed(range(0, grid.height)):
            for i in range(0, grid.width-1):
                if not mask[i, j]:
                    continue

                cell = grid.get(i, j)
                if cell and not cell.see_behind():
                    continue

                mask[i+1, j] = True
                if j > 0:
                    mask[i+1, j-1] = True
                    mask[i, j-1] = True

            for i in reversed(range(1, grid.width)):
                if not mask[i, j]:
                    continue

                cell = grid.get(i, j)
                if cell and not cell.see_behind():
                    continue

                mask[i-1, j] = True
                if j > 0:
                    mask[i-1, j-1] = True
                    mask[i, j-1] = True

        for j in range(0, grid.height):
            for i in range(0, grid.width):
                if not mask[i, j]:
                    grid.set(i, j, None)

        return mask

class MiniGridEnv(gym.Env):
    """
    2D grid world game environment
    """

    metadata = {
        'render.modes': ['human', 'rgb_array', 'pixmap'],
        'video.frames_per_second' : 10
    }

    # Enumeration of possible actions
    class Actions(IntEnum):
        # Turn left, turn right, move forward
        left = 0
        right = 1
        forward = 2

        # Pick up an object
        pickup = 3
        # Drop an object
        drop = 4
        # Toggle/activate an object
        toggle = 5

        # Done completing task
        done = 6

    def __init__(
        self,
        grid_size=16,
        max_steps=100,
        see_through_walls=False,
        seed=1337
    ):
        # Action enumeration for this environment
        self.actions = MiniGridEnv.Actions

        # Actions are discrete integer values
        self.action_space = spaces.Discrete(len(self.actions))

        # Observations are dictionaries containing an
        # encoding of the grid and a textual 'mission' string
        self.observation_space = spaces.Box(
            low=0,
            high=255,
            shape=OBS_ARRAY_SIZE,
            dtype='uint8'
        )
        self.observation_space = spaces.Dict({
            'image': self.observation_space
        })

        # Range of possible rewards
        self.reward_range = (0, 1)

        # Renderer object used to render the whole grid (full-scale)
        self.grid_render = None

        # Renderer used to render observations (small-scale agent view)
        self.obs_render = None

        # Environment configuration
        self.grid_size = grid_size
        self.max_steps = max_steps
        self.see_through_walls = see_through_walls

        # Starting position and direction for the agent
        self.start_pos = None
        self.start_dir = None

        # Initialize the RNG
        self.seed(seed=seed)

        # Initialize the state
        self.reset()

    def reset(self):
        # Generate a new random grid at the start of each episode
        # To keep the same grid for each episode, call env.seed() with
        # the same seed before calling env.reset()
        self._gen_grid(self.grid_size, self.grid_size)

        # These fields should be defined by _gen_grid
        assert self.start_pos is not None
        assert self.start_dir is not None

        # Check that the agent doesn't overlap with an object
        start_cell = self.grid.get(*self.start_pos)
        assert start_cell is None or start_cell.can_overlap()

        # Place the agent in the starting position and direction
        self.agent_pos = self.start_pos
        self.agent_dir = self.start_dir

        # Item picked up, being carried, initially nothing
        self.carrying = None

        # Step count since episode start
        self.step_count = 0

        # Return first observation
        obs = self.gen_obs()
        return obs

    def seed(self, seed=1337):
        # Seed the random number generator
        self.np_random, _ = seeding.np_random(seed)
        return [seed]

    @property
    def steps_remaining(self):
        return self.max_steps - self.step_count

    def __str__(self):
        """
        Produce a pretty string of the environment's grid along with the agent.
        The agent is represented by `⏩`. A grid pixel is represented by 2-character
        string, the first one for the object and the second one for the color.
        """

        from copy import deepcopy

        def rotate_left(array):
            new_array = deepcopy(array)
            for i in range(len(array)):
                for j in range(len(array[0])):
                    new_array[j][len(array[0])-1-i] = array[i][j]
            return new_array

        def vertically_symmetrize(array):
            new_array = deepcopy(array)
            for i in range(len(array)):
                for j in range(len(array[0])):
                    new_array[i][len(array[0])-1-j] = array[i][j]
            return new_array

        # Map of object id to short string
        OBJECT_IDX_TO_IDS = {
            0: ' ',
            1: 'W',
            2: 'D',
            3: 'L',
            4: 'K',
            5: 'B',
            6: 'X',
            7: 'G'
        }

        # Short string for opened door
        OPENDED_DOOR_IDS = '_'

        # Map of color id to short string
        COLOR_IDX_TO_IDS = {
            0: 'R',
            1: 'G',
            2: 'B',
            3: 'P',
            4: 'Y',
            5: 'E'
        }

        # Map agent's direction to short string
        AGENT_DIR_TO_IDS = {
            0: '⏩ ',
            1: '⏬ ',
            2: '⏪ ',
            3: '⏫ '
        }

        array = self.grid.encode()

        array = rotate_left(array)
        array = vertically_symmetrize(array)

        new_array = []

        for line in array:
            new_line = []

            for pixel in line:
                # If the door is opened
                if pixel[0] in [2, 3] and pixel[2] == 1:
                    object_ids = OPENDED_DOOR_IDS
                else:
                    object_ids = OBJECT_IDX_TO_IDS[pixel[0]]

                # If no object
                if pixel[0] == 0:
                    color_ids = ' '
                else:
                    color_ids = COLOR_IDX_TO_IDS[pixel[1]]

                new_line.append(object_ids + color_ids)

            new_array.append(new_line)

        # Add the agent
        new_array[self.agent_pos[1]][self.agent_pos[0]] = AGENT_DIR_TO_IDS[self.agent_dir]

        return "\n".join([" ".join(line) for line in new_array])

    def _gen_grid(self, width, height):
        assert False, "_gen_grid needs to be implemented by each environment"

    def _reward(self):
        """
        Compute the reward to be given upon success
        """

        return 1 - 0.9 * (self.step_count / self.max_steps)

    def _rand_int(self, low, high):
        """
        Generate random integer in [low,high[
        """

        return self.np_random.randint(low, high)

    def _rand_float(self, low, high):
        """
        Generate random float in [low,high[
        """

        return self.np_random.uniform(low, high)

    def _rand_bool(self):
        """
        Generate random boolean value
        """

        return (self.np_random.randint(0, 2) == 0)

    def _rand_elem(self, iterable):
        """
        Pick a random element in a list
        """

        lst = list(iterable)
        idx = self._rand_int(0, len(lst))
        return lst[idx]

    def _rand_subset(self, iterable, num_elems):
        """
        Sample a random subset of distinct elements of a list
        """

        lst = list(iterable)
        assert num_elems <= len(lst)

        out = []

        while len(out) < num_elems:
            elem = self._rand_elem(lst)
            lst.remove(elem)
            out.append(elem)

        return out

    def _rand_color(self):
        """
        Generate a random color name (string)
        """

        return self._rand_elem(COLOR_NAMES)

    def _rand_pos(self, xLow, xHigh, yLow, yHigh):
        """
        Generate a random (x,y) position tuple
        """

        return (
            self.np_random.randint(xLow, xHigh),
            self.np_random.randint(yLow, yHigh)
        )

    def place_obj(self,
        obj,
        top=None,
        size=None,
        reject_fn=None,
        max_tries=math.inf
    ):
        """
        Place an object at an empty position in the grid

        :param top: top-left position of the rectangle where to place
        :param size: size of the rectangle where to place
        :param reject_fn: function to filter out potential positions
        """

        if top is None:
            top = (0, 0)

        if size is None:
            size = (self.grid.width, self.grid.height)

        num_tries = 0

        while True:
            # This is to handle with rare cases where rejection sampling
            # gets stuck in an infinite loop
            if num_tries > max_tries:
                raise RecursionError('rejection sampling failed in place_obj')

            num_tries += 1

            pos = np.array((
                self._rand_int(top[0], top[0] + size[0]),
                self._rand_int(top[1], top[1] + size[1])
            ))

            # Don't place the object on top of another object
            if self.grid.get(*pos) != None:
                continue

            # Don't place the object where the agent is
            if np.array_equal(pos, self.start_pos):
                continue

            # Check if there is a filtering criterion
            if reject_fn and reject_fn(self, pos):
                continue

            break

        self.grid.set(*pos, obj)

        if obj is not None:
            obj.init_pos = pos
            obj.cur_pos = pos

        return pos

    def place_agent(
        self,
        top=None,
        size=None,
        rand_dir=True,
        max_tries=math.inf
    ):
        """
        Set the agent's starting point at an empty position in the grid
        """

        self.start_pos = None
        pos = self.place_obj(None, top, size, max_tries=max_tries)
        self.start_pos = pos

        if rand_dir:
            self.start_dir = self._rand_int(0, 4)

        return pos

    @property
    def dir_vec(self):
        """
        Get the direction vector for the agent, pointing in the direction
        of forward movement.
        """

        assert self.agent_dir >= 0 and self.agent_dir < 4
        return DIR_TO_VEC[self.agent_dir]

    @property
    def right_vec(self):
        """
        Get the vector pointing to the right of the agent.
        """

        dx, dy = self.dir_vec
        return np.array((-dy, dx))

    @property
    def front_pos(self):
        """
        Get the position of the cell that is right in front of the agent
        """

        return self.agent_pos + self.dir_vec

    def get_view_coords(self, i, j):
        """
        Translate and rotate absolute grid coordinates (i, j) into the
        agent's partially observable view (sub-grid). Note that the resulting
        coordinates may be negative or outside of the agent's view size.
        """

        ax, ay = self.agent_pos
        dx, dy = self.dir_vec
        rx, ry = self.right_vec

        # Compute the absolute coordinates of the top-left view corner
        sz = AGENT_VIEW_SIZE
        hs = AGENT_VIEW_SIZE // 2
        tx = ax + (dx * (sz-1)) - (rx * hs)
        ty = ay + (dy * (sz-1)) - (ry * hs)

        lx = i - tx
        ly = j - ty

        # Project the coordinates of the object relative to the top-left
        # corner onto the agent's own coordinate system
        vx = (rx*lx + ry*ly)
        vy = -(dx*lx + dy*ly)

        return vx, vy

    def get_view_exts(self):
        """
        Get the extents of the square set of tiles visible to the agent
        Note: the bottom extent indices are not included in the set
        """

        # Facing right
        if self.agent_dir == 0:
            topX = self.agent_pos[0]
            topY = self.agent_pos[1] - AGENT_VIEW_SIZE // 2
        # Facing down
        elif self.agent_dir == 1:
            topX = self.agent_pos[0] - AGENT_VIEW_SIZE // 2
            topY = self.agent_pos[1]
        # Facing left
        elif self.agent_dir == 2:
            topX = self.agent_pos[0] - AGENT_VIEW_SIZE + 1
            topY = self.agent_pos[1] - AGENT_VIEW_SIZE // 2
        # Facing up
        elif self.agent_dir == 3:
            topX = self.agent_pos[0] - AGENT_VIEW_SIZE // 2
            topY = self.agent_pos[1] - AGENT_VIEW_SIZE + 1
        else:
            assert False, "invalid agent direction"

        botX = topX + AGENT_VIEW_SIZE
        botY = topY + AGENT_VIEW_SIZE

        return (topX, topY, botX, botY)

    def relative_coords(self, x, y):
        """
        Check if a grid position belongs to the agent's field of view, and returns the corresponding coordinates
        """

        vx, vy = self.get_view_coords(x, y)

        if vx < 0 or vy < 0 or vx >= AGENT_VIEW_SIZE or vy >= AGENT_VIEW_SIZE:
            return None

        return vx, vy

    def in_view(self, x, y):
        """
        check if a grid position is visible to the agent
        """

        return self.relative_coords(x, y) is not None

    def agent_sees(self, x, y):
        """
        Check if a non-empty grid position is visible to the agent
        """

        coordinates = self.relative_coords(x, y)
        if coordinates is None:
            return False
        vx, vy = coordinates

        obs = self.gen_obs()
        obs_grid = Grid.decode(obs['image'])
        obs_cell = obs_grid.get(vx, vy)
        world_cell = self.grid.get(x, y)

        return obs_cell is not None and obs_cell.type == world_cell.type

    def step(self, action):
        self.step_count += 1

        reward = 0
        done = False

        # Get the position in front of the agent
        fwd_pos = self.front_pos

        # Get the contents of the cell in front of the agent
        fwd_cell = self.grid.get(*fwd_pos)

        # Rotate left
        if action == self.actions.left:
            self.agent_dir -= 1
            if self.agent_dir < 0:
                self.agent_dir += 4

        # Rotate right
        elif action == self.actions.right:
            self.agent_dir = (self.agent_dir + 1) % 4

        # Move forward
        elif action == self.actions.forward:
            if fwd_cell == None or fwd_cell.can_overlap():
                self.agent_pos = fwd_pos
            if fwd_cell != None and fwd_cell.type == 'goal':
                done = True
                reward = self._reward()
            if fwd_cell != None and fwd_cell.type == 'lava':
                done = True

        # Pick up an object
        elif action == self.actions.pickup:
            if fwd_cell and fwd_cell.can_pickup():
                if self.carrying is None:
                    self.carrying = fwd_cell
                    self.carrying.cur_pos = np.array([-1, -1])
                    self.grid.set(*fwd_pos, None)

        # Drop an object
        elif action == self.actions.drop:
            if not fwd_cell and self.carrying:
                self.grid.set(*fwd_pos, self.carrying)
                self.carrying.cur_pos = fwd_pos
                self.carrying = None

        # Toggle/activate an object
        elif action == self.actions.toggle:
            if fwd_cell:
                fwd_cell.toggle(self, fwd_pos)

        # Done action (not used by default)
        elif action == self.actions.done:
            pass

        else:
            assert False, "unknown action"

        if self.step_count >= self.max_steps:
            done = True

        obs = self.gen_obs()

        return obs, reward, done, {}

    def gen_obs_grid(self):
        """
        Generate the sub-grid observed by the agent.
        This method also outputs a visibility mask telling us which grid
        cells the agent can actually see.
        """

        topX, topY, botX, botY = self.get_view_exts()

        grid = self.grid.slice(topX, topY, AGENT_VIEW_SIZE, AGENT_VIEW_SIZE)

        for i in range(self.agent_dir + 1):
            grid = grid.rotate_left()

        # Process occluders and visibility
        # Note that this incurs some performance cost
        if not self.see_through_walls:
            vis_mask = grid.process_vis(agent_pos=(AGENT_VIEW_SIZE // 2 , AGENT_VIEW_SIZE - 1))
        else:
            vis_mask = np.ones(shape=(grid.width, grid.height), dtype=np.bool)

        # Make it so the agent sees what it's carrying
        # We do this by placing the carried object at the agent's position
        # in the agent's partially observable view
        agent_pos = grid.width // 2, grid.height - 1
        if self.carrying:
            grid.set(*agent_pos, self.carrying)
        else:
            grid.set(*agent_pos, None)

        return grid, vis_mask

    def gen_obs(self):
        """
        Generate the agent's view (partially observable, low-resolution encoding)
        """

        grid, vis_mask = self.gen_obs_grid()

        # Encode the partially observable view into a numpy array
        image = grid.encode(vis_mask)

        assert hasattr(self, 'mission'), "environments must define a textual mission string"

        # Observations are dictionaries containing:
        # - an image (partially observable view of the environment)
        # - the agent's direction/orientation (acting as a compass)
        # - a textual mission string (instructions for the agent)
        obs = {
            'image': image,
            'direction': self.agent_dir,
            'mission': self.mission
        }

        return obs

    def get_obs_render(self, obs, tile_pixels=CELL_PIXELS//2):
        """
        Render an agent observation for visualization
        """

        if self.obs_render == None:
            from gym_minigrid.rendering import Renderer
            self.obs_render = Renderer(
                AGENT_VIEW_SIZE * tile_pixels,
                AGENT_VIEW_SIZE * tile_pixels
            )

        r = self.obs_render

        r.beginFrame()

        grid = Grid.decode(obs)

        # Render the whole grid
        grid.render(r, tile_pixels)

        # Draw the agent
        ratio = tile_pixels / CELL_PIXELS
        r.push()
        r.scale(ratio, ratio)
        r.translate(
            CELL_PIXELS * (0.5 + AGENT_VIEW_SIZE // 2),
            CELL_PIXELS * (AGENT_VIEW_SIZE - 0.5)
        )
        r.rotate(3 * 90)
        r.setLineColor(255, 0, 0)
        r.setColor(255, 0, 0)
        r.drawPolygon([
            (-12, 10),
            ( 12,  0),
            (-12, -10)
        ])
        r.pop()

        r.endFrame()

        return r.getPixmap()

    def render(self, mode='human', close=False):
        """
        Render the whole-grid human view
        """

        if close:
            if self.grid_render:
                self.grid_render.close()
            return

        if self.grid_render is None:
            from gym_minigrid.rendering import Renderer
            self.grid_render = Renderer(
                self.grid_size * CELL_PIXELS,
                self.grid_size * CELL_PIXELS,
                True if mode == 'human' else False
            )

        r = self.grid_render

        if r.window:
            r.window.setText(self.mission)

        r.beginFrame()

        # Render the whole grid
        self.grid.render(r, CELL_PIXELS)

        # Draw the agent
        r.push()
        r.translate(
            CELL_PIXELS * (self.agent_pos[0] + 0.5),
            CELL_PIXELS * (self.agent_pos[1] + 0.5)
        )
        r.rotate(self.agent_dir * 90)
        r.setLineColor(255, 0, 0)
        r.setColor(255, 0, 0)
        r.drawPolygon([
            (-12, 10),
            ( 12,  0),
            (-12, -10)
        ])
        r.pop()

        # Compute which cells are visible to the agent
        _, vis_mask = self.gen_obs_grid()

        # Compute the absolute coordinates of the bottom-left corner
        # of the agent's view area
        f_vec = self.dir_vec
        r_vec = self.right_vec
        top_left = self.agent_pos + f_vec * (AGENT_VIEW_SIZE-1) - r_vec * (AGENT_VIEW_SIZE // 2)

        # For each cell in the visibility mask
        for vis_j in range(0, AGENT_VIEW_SIZE):
            for vis_i in range(0, AGENT_VIEW_SIZE):
                # If this cell is not visible, don't highlight it
                if not vis_mask[vis_i, vis_j]:
                    continue

                # Compute the world coordinates of this cell
                abs_i, abs_j = top_left - (f_vec * vis_j) + (r_vec * vis_i)

                # Highlight the cell
                r.fillRect(
                    abs_i * CELL_PIXELS,
                    abs_j * CELL_PIXELS,
                    CELL_PIXELS,
                    CELL_PIXELS,
                    255, 255, 255, 75
                )

        r.endFrame()

        if mode == 'rgb_array':
            return r.getArray()
        elif mode == 'pixmap':
            return r.getPixmap()

        return r<|MERGE_RESOLUTION|>--- conflicted
+++ resolved
@@ -556,26 +556,10 @@
         """
         Produce a compact numpy encoding of the grid
         """
+
         if vis_mask is None:
             vis_mask = np.ones((self.width, self.height), dtype=bool)
 
-<<<<<<< HEAD
-        array = np.zeros(shape=(self.width, self.height, 3), dtype='uint8')
-
-        for j in range(0, self.height):
-            for i in range(0, self.width):
-
-                v = self.get(i, j)
-
-                if v == None:
-                    continue
-
-                array[i, j, 0] = OBJECT_TO_IDX[v.type]
-                array[i, j, 1] = COLOR_TO_IDX[v.color]
-
-                if hasattr(v, 'is_open') and v.is_open:
-                    array[i, j, 2] = 1
-=======
         array = np.zeros((self.width, self.height, 3), dtype='uint8')
         for i in range(self.width):
             for j in range(self.height):
@@ -590,7 +574,6 @@
                         array[i, j, 0] = OBJECT_TO_IDX[v.type]
                         array[i, j, 1] = COLOR_TO_IDX[v.color]
                         array[i, j, 2] = hasattr(v, 'is_open') and v.is_open
->>>>>>> a6678d06
 
         return array
 
