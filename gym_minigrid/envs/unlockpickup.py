--- conflicted
+++ resolved
@@ -42,12 +42,7 @@
 
         return obs, reward, done, info
 
-<<<<<<< HEAD
 register(
     id='MiniGrid-UnlockPickup-v0',
     entry_point='gym_minigrid.envs.unlockpickup:UnlockPickupEnv'
-)
-=======
-
-register(id="MiniGrid-UnlockPickup-v0", entry_point="gym_minigrid.envs:UnlockPickup")
->>>>>>> fcb4d5ae
+)